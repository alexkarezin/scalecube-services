<?xml version="1.0" encoding="UTF-8"?>
<project xmlns="http://maven.apache.org/POM/4.0.0" xmlns:xsi="http://www.w3.org/2001/XMLSchema-instance" xsi:schemaLocation="http://maven.apache.org/POM/4.0.0 http://maven.apache.org/maven-v4_0_0.xsd">
  <modelVersion>4.0.0</modelVersion>

  <artifactId>scalecube-services-parent</artifactId>
<<<<<<< HEAD
  <version>2.8.10-SNAPSHOT</version>
=======
  <version>2.8.11-SNAPSHOT</version>
>>>>>>> 5856d0fd

  <parent>
    <groupId>io.scalecube</groupId>
    <artifactId>scalecube-parent-pom</artifactId>
    <version>0.1.0-RC1</version>
  </parent>
  <packaging>pom</packaging>

  <name>ScaleCube</name>
  <scm>
    <url>https://github.com/scalecube/scalecube-services</url>
    <connection>scm:git:git@github.com:scalecube/scalecube-services.git</connection>
    <developerConnection>scm:git:git@github.com:scalecube/scalecube-services.git
    </developerConnection>
    <tag>HEAD</tag>
  </scm>

  <properties>
    <jackson.version>2.10.0.pr1</jackson.version>
    <scalecube-cluster.version>2.4.10</scalecube-cluster.version>
    <scalecube-commons.version>1.0.2</scalecube-commons.version>
    <scalecube-benchmarks.version>1.2.2</scalecube-benchmarks.version>
    <scalecube-config.version>0.4.3</scalecube-config.version>
    <reactor.version>Dysprosium-RELEASE</reactor.version>
    <rsocket.version>1.0.0-RC5</rsocket.version>
    <metrics.version>3.1.2</metrics.version>
    <protostuff.version>1.6.0</protostuff.version>
    <netty.version>4.1.37.Final</netty.version>
    <reactor-netty.version>0.9.0.RELEASE</reactor-netty.version>
    <slf4j.version>1.7.30</slf4j.version>
    <log4j.version>2.11.0</log4j.version>
    <disruptor.version>3.4.2</disruptor.version>
    <jsr305.version>3.0.2</jsr305.version>
    <jctools.version>2.1.2</jctools.version>
    <junit.version>5.1.1</junit.version>
    <mockito.version>2.24.5</mockito.version>
    <hamcrest.version>1.3</hamcrest.version>
  </properties>

  <modules>
    <module>services-api</module>
    <module>services-transport-parent</module>
    <module>services-discovery</module>
    <module>services-bytebuf-codec</module>
    <module>services</module>
    <module>services-benchmarks</module>
    <module>services-examples-parent</module>
  </modules>

  <dependencyManagement>

    <dependencies>
      <!-- Scalecube commons -->
      <dependency>
        <groupId>io.scalecube</groupId>
        <artifactId>scalecube-commons</artifactId>
        <version>${scalecube-commons.version}</version>
      </dependency>

      <!-- Scalecube cluster -->
      <dependency>
        <groupId>io.scalecube</groupId>
        <artifactId>scalecube-cluster</artifactId>
        <version>${scalecube-cluster.version}</version>
      </dependency>
      <dependency>
        <groupId>io.scalecube</groupId>
        <artifactId>scalecube-codec-jackson</artifactId>
        <version>${scalecube-cluster.version}</version>
      </dependency>
      <dependency>
        <groupId>io.scalecube</groupId>
        <artifactId>scalecube-codec-jackson-smile</artifactId>
        <version>${scalecube-cluster.version}</version>
      </dependency>

      <!-- Scalecube Config -->
      <dependency>
        <groupId>io.scalecube</groupId>
        <artifactId>config</artifactId>
        <version>${scalecube-config.version}</version>
      </dependency>

      <!-- Reactor -->
      <dependency>
        <groupId>io.projectreactor</groupId>
        <artifactId>reactor-bom</artifactId>
        <version>${reactor.version}</version>
        <type>pom</type>
        <scope>import</scope>
      </dependency>

      <!-- Logging -->
      <dependency>
        <groupId>org.slf4j</groupId>
        <artifactId>slf4j-api</artifactId>
        <version>${slf4j.version}</version>
      </dependency>
      <dependency>
        <groupId>org.apache.logging.log4j</groupId>
        <artifactId>log4j-slf4j-impl</artifactId>
        <version>${log4j.version}</version>
      </dependency>
      <dependency>
        <groupId>org.apache.logging.log4j</groupId>
        <artifactId>log4j-core</artifactId>
        <version>${log4j.version}</version>
      </dependency>
      <!-- Disruptor -->
      <dependency>
        <groupId>com.lmax</groupId>
        <artifactId>disruptor</artifactId>
        <version>${disruptor.version}</version>
      </dependency>

      <!-- RSocket -->
      <dependency>
        <groupId>io.rsocket</groupId>
        <artifactId>rsocket-bom</artifactId>
        <version>${rsocket.version}</version>
        <type>pom</type>
        <scope>import</scope>
      </dependency>

      <!-- Jackson -->
      <dependency>
        <groupId>com.fasterxml.jackson</groupId>
        <artifactId>jackson-bom</artifactId>
        <version>${jackson.version}</version>
        <type>pom</type>
        <scope>import</scope>
      </dependency>

      <!-- Protostuff/Protobuf -->
      <dependency>
        <groupId>io.protostuff</groupId>
        <artifactId>protostuff-api</artifactId>
        <version>${protostuff.version}</version>
      </dependency>
      <dependency>
        <groupId>io.protostuff</groupId>
        <artifactId>protostuff-core</artifactId>
        <version>${protostuff.version}</version>
      </dependency>
      <dependency>
        <groupId>io.protostuff</groupId>
        <artifactId>protostuff-collectionschema</artifactId>
        <version>${protostuff.version}</version>
      </dependency>
      <dependency>
        <groupId>io.protostuff</groupId>
        <artifactId>protostuff-runtime</artifactId>
        <version>${protostuff.version}</version>
      </dependency>

      <!-- Netty -->
      <dependency>
        <groupId>io.netty</groupId>
        <artifactId>netty-bom</artifactId>
        <version>${netty.version}</version>
        <type>pom</type>
        <scope>import</scope>
      </dependency>

      <!-- Scalecube benchmarks -->
      <dependency>
        <groupId>io.scalecube</groupId>
        <artifactId>scalecube-benchmarks-api</artifactId>
        <version>${scalecube-benchmarks.version}</version>
      </dependency>
      <dependency>
        <groupId>io.scalecube</groupId>
        <artifactId>scalecube-benchmarks-log4j2</artifactId>
        <version>${scalecube-benchmarks.version}</version>
      </dependency>

      <!-- Codahale -->
      <dependency>
        <groupId>io.dropwizard.metrics</groupId>
        <artifactId>metrics-core</artifactId>
        <version>${metrics.version}</version>
      </dependency>

      <!-- JCTools -->
      <dependency>
        <groupId>org.jctools</groupId>
        <artifactId>jctools-core</artifactId>
        <version>${jctools.version}</version>
      </dependency>
    </dependencies>
  </dependencyManagement>

  <dependencies>
    <!-- Test scope -->
    <dependency>
      <groupId>org.junit.jupiter</groupId>
      <artifactId>junit-jupiter-engine</artifactId>
      <version>${junit.version}</version>
      <scope>test</scope>
    </dependency>
    <dependency>
      <groupId>org.junit.jupiter</groupId>
      <artifactId>junit-jupiter-params</artifactId>
      <version>${junit.version}</version>
      <scope>test</scope>
    </dependency>
    <dependency>
      <groupId>org.mockito</groupId>
      <artifactId>mockito-junit-jupiter</artifactId>
      <version>${mockito.version}</version>
      <scope>test</scope>
    </dependency>
    <dependency>
      <groupId>org.hamcrest</groupId>
      <artifactId>hamcrest-all</artifactId>
      <version>${hamcrest.version}</version>
      <scope>test</scope>
    </dependency>
    <dependency>
      <groupId>org.hamcrest</groupId>
      <artifactId>hamcrest-core</artifactId>
      <version>${hamcrest.version}</version>
      <scope>test</scope>
    </dependency>
    <dependency>
      <groupId>io.projectreactor</groupId>
      <artifactId>reactor-test</artifactId>
      <scope>test</scope>
    </dependency>
  </dependencies>

  <repositories>
    <repository>
      <snapshots>
        <enabled>false</enabled>
      </snapshots>
      <id>oss.jfrog</id>
      <name>jfrog</name>
      <url>https://oss.jfrog.org/libs-release</url>
    </repository>
    <repository>
      <snapshots>
        <enabled>false</enabled>
      </snapshots>
      <id>bintray</id>
      <name>bintray</name>
      <url>https://jcenter.bintray.com</url>
    </repository>
    <repository>
      <snapshots>
        <enabled>false</enabled>
      </snapshots>
      <id>central</id>
      <name>central</name>
      <url>https://repo1.maven.org</url>
    </repository>
  </repositories>

  <pluginRepositories>
    <pluginRepository>
      <snapshots>
        <enabled>false</enabled>
      </snapshots>
      <id>oss.jfrog</id>
      <name>plugins-release</name>
      <url>https://oss.jfrog.org/artifactory/plugins-release</url>
    </pluginRepository>
    <pluginRepository>
      <snapshots>
        <enabled>false</enabled>
      </snapshots>
      <id>central</id>
      <name>bintray-plugins</name>
      <url>https://jcenter.bintray.com</url>
    </pluginRepository>
  </pluginRepositories>

</project><|MERGE_RESOLUTION|>--- conflicted
+++ resolved
@@ -3,11 +3,7 @@
   <modelVersion>4.0.0</modelVersion>
 
   <artifactId>scalecube-services-parent</artifactId>
-<<<<<<< HEAD
-  <version>2.8.10-SNAPSHOT</version>
-=======
-  <version>2.8.11-SNAPSHOT</version>
->>>>>>> 5856d0fd
+  <version>2.9.0-SNAPSHOT</version>
 
   <parent>
     <groupId>io.scalecube</groupId>
