<?xml version="1.0" encoding="UTF-8"?>
<project xmlns="http://maven.apache.org/POM/4.0.0" xmlns:xsi="http://www.w3.org/2001/XMLSchema-instance"
         xsi:schemaLocation="http://maven.apache.org/POM/4.0.0 http://maven.apache.org/maven-v4_0_0.xsd">
    <modelVersion>4.0.0</modelVersion>

<<<<<<< HEAD
    <groupId>io.scalecube</groupId>
    <artifactId>scalecube-services-parent</artifactId>
    <version>2.0.19-SNAPSHOT</version>
    <packaging>pom</packaging>
=======
  <groupId>io.scalecube</groupId>
  <artifactId>scalecube-services-parent</artifactId>
  <version>2.0.23-SNAPSHOT</version>
  <packaging>pom</packaging>
>>>>>>> 540a7618

    <name>ScaleCube</name>
    <description>
        ScaleCube is a lightweight decentralized cluster membership, failure detection, messaging and
        gossip protocol library for the Java VM.
    </description>
    <inceptionYear>2015</inceptionYear>
    <url>http://scalecube.io</url>

    <licenses>
        <license>
            <name>The Apache License, Version 2.0</name>
            <url>http://www.apache.org/licenses/LICENSE-2.0.txt</url>
        </license>
    </licenses>

    <prerequisites>
        <maven>3.0.3</maven>
    </prerequisites>

    <scm>
        <url>https://github.com/scalecube/scalecube</url>
        <connection>scm:git:git@github.com:scalecube/scalecube-services.git</connection>
        <developerConnection>scm:git:git@github.com:scalecube/scalecube-services.git</developerConnection>
        <tag>HEAD</tag>
    </scm>

    <developers>
        <developer>
            <id>scalecube.io</id>
            <name>The ScaleCube Project Contributors</name>
            <email>info@scalecube.io</email>
            <organization>The ScaleCube Project</organization>
            <organizationUrl>http://scalecube.io/</organizationUrl>
        </developer>
    </developers>

    <distributionManagement>
        <snapshotRepository>
            <id>ossrh</id>
            <url>https://oss.sonatype.org/content/repositories/snapshots</url>
        </snapshotRepository>
        <repository>
            <id>ossrh</id>
            <url>https://oss.sonatype.org/service/local/staging/deploy/maven2/</url>
        </repository>
    </distributionManagement>

    <properties>
        <argLine>-Xms1024m -Xmx2048m</argLine>
        <project.build.sourceEncoding>UTF-8</project.build.sourceEncoding>
        <project.reporting.outputEncoding>UTF-8</project.reporting.outputEncoding>
        <jackson.version>2.9.0</jackson.version>
        <scalecube.version>1.0.9</scalecube.version>
        <reactor.version>3.1.6.RELEASE</reactor.version>
        <rxjava.version>1.3.8</rxjava.version>
        <metrics.version>3.1.2</metrics.version>
        <rsocket.version>0.11.1</rsocket.version>
        <protostuff.version>1.6.0</protostuff.version>
        <netty.version>4.1.24.Final</netty.version>
        <slf4j.version>1.7.7</slf4j.version>
        <log4j.version>2.6.2</log4j.version>
        <maven-compiler-plugin.version>3.7.0</maven-compiler-plugin.version>
        <maven-source-plugin.version>3.0.1</maven-source-plugin.version>
        <maven-javadoc-plugin.version>2.10.4</maven-javadoc-plugin.version>
        <maven-surefire-plugin.version>2.21.0</maven-surefire-plugin.version>
        <maven-gpg-plugin.version>1.6</maven-gpg-plugin.version>
        <nexus-staging-maven-plugin.version>1.6.8</nexus-staging-maven-plugin.version>
        <maven-release-plugin.version>2.5.3</maven-release-plugin.version>
        <maven-enforcer-plugin.version>3.0.0-M1</maven-enforcer-plugin.version>
        <jsr305.version>3.0.2</jsr305.version>
        <jctools.version>2.1.2</jctools.version>
        <junit.jupiter.version>5.2.0</junit.jupiter.version>
        <hamcrest-all.version>1.3</hamcrest-all.version>
    </properties>

    <modules>
        <module>services-api</module>
        <module>rsocket-transport</module>
        <module>services-transport</module>
        <module>services-codec</module>
        <module>services-codec-jackson</module>
        <module>services</module>
        <module>benchmarks</module>
    </modules>

    <dependencyManagement>
        <dependencies>
            <!-- Scalecube deps -->
            <dependency>
                <groupId>${project.groupId}</groupId>
                <artifactId>scalecube-cluster</artifactId>
                <version>${scalecube.version}</version>
            </dependency>
            <dependency>
                <groupId>${project.groupId}</groupId>
                <artifactId>scalecube-utils</artifactId>
                <version>${scalecube.version}</version>
            </dependency>

            <dependency>
                <groupId>io.projectreactor</groupId>
                <artifactId>reactor-core</artifactId>
                <version>${reactor.version}</version>
            </dependency>
            <dependency>
                <groupId>org.slf4j</groupId>
                <artifactId>slf4j-api</artifactId>
                <version>${slf4j.version}</version>
            </dependency>
            <dependency>
                <groupId>org.apache.logging.log4j</groupId>
                <artifactId>log4j-slf4j-impl</artifactId>
                <version>${log4j.version}</version>
            </dependency>
            <dependency>
                <groupId>org.apache.logging.log4j</groupId>
                <artifactId>log4j-core</artifactId>
                <version>${log4j.version}</version>
            </dependency>

            <!-- RSocket -->
            <dependency>
                <groupId>io.rsocket</groupId>
                <artifactId>rsocket-core</artifactId>
                <version>${rsocket.version}</version>
            </dependency>
            <dependency>
                <groupId>io.rsocket</groupId>
                <artifactId>rsocket-transport-netty</artifactId>
                <version>${rsocket.version}</version>
            </dependency>

            <!-- Jackson -->
            <dependency>
                <groupId>com.fasterxml.jackson.core</groupId>
                <artifactId>jackson-core</artifactId>
                <version>${jackson.version}</version>
            </dependency>
            <dependency>
                <groupId>com.fasterxml.jackson.core</groupId>
                <artifactId>jackson-databind</artifactId>
                <version>${jackson.version}</version>
            </dependency>
            <dependency>
                <groupId>com.fasterxml.jackson.datatype</groupId>
                <artifactId>jackson-datatype-jsr310</artifactId>
                <version>${jackson.version}</version>
            </dependency>

            <!-- Netty -->
            <dependency>
                <groupId>io.netty</groupId>
                <artifactId>netty-common</artifactId>
                <version>${netty.version}</version>
            </dependency>
            <dependency>
                <groupId>io.netty</groupId>
                <artifactId>netty-buffer</artifactId>
                <version>${netty.version}</version>
            </dependency>
            <dependency>
                <groupId>io.netty</groupId>
                <artifactId>netty-codec</artifactId>
                <version>${netty.version}</version>
            </dependency>
            <dependency>
                <groupId>io.netty</groupId>
                <artifactId>netty-codec-http</artifactId>
                <version>${netty.version}</version>
            </dependency>
            <dependency>
                <groupId>io.netty</groupId>
                <artifactId>netty-handler</artifactId>
                <version>${netty.version}</version>
            </dependency>
            <dependency>
                <groupId>io.netty</groupId>
                <artifactId>netty-handler-proxy</artifactId>
                <version>${netty.version}</version>
            </dependency>
            <dependency>
                <groupId>io.netty</groupId>
                <artifactId>netty-transport</artifactId>
                <version>${netty.version}</version>
            </dependency>
            <dependency>
                <groupId>io.netty</groupId>
                <artifactId>netty-transport-native-epoll</artifactId>
                <classifier>linux-x86_64</classifier>
                <version>${netty.version}</version>
            </dependency>

            <!-- Other libs -->
            <dependency>
                <groupId>io.dropwizard.metrics</groupId>
                <artifactId>metrics-core</artifactId>
                <version>${metrics.version}</version>
            </dependency>
            <dependency>
                <groupId>io.reactivex</groupId>
                <artifactId>rxjava</artifactId>
                <version>${rxjava.version}</version>
            </dependency>
            <dependency>
                <groupId>org.jctools</groupId>
                <artifactId>jctools-core</artifactId>
                <version>${jctools.version}</version>
            </dependency>
            <dependency>
                <groupId>com.google.code.findbugs</groupId>
                <artifactId>jsr305</artifactId>
                <version>${jsr305.version}</version>
            </dependency>
            <dependency>
                <groupId>io.projectreactor</groupId>
                <artifactId>reactor-test</artifactId>
                <version>${reactor.version}</version>
                <scope>test</scope>
            </dependency>
            <dependency>
                <groupId>org.junit.jupiter</groupId>
                <artifactId>junit-jupiter-api</artifactId>
                <version>${junit.jupiter.version}</version>
                <scope>test</scope>
            </dependency>
            <dependency>
                <groupId>org.junit.jupiter</groupId>
                <artifactId>junit-jupiter-params</artifactId>
                <version>${junit.jupiter.version}</version>
                <scope>test</scope>
            </dependency>
            <dependency>
                <groupId>org.hamcrest</groupId>
                <artifactId>hamcrest-all</artifactId>
                <version>${hamcrest-all.version}</version>
                <scope>test</scope>
            </dependency>
        </dependencies>
    </dependencyManagement>

    <dependencies>
        <dependency>
            <groupId>org.slf4j</groupId>
            <artifactId>slf4j-api</artifactId>
        </dependency>
        <dependency>
            <groupId>org.apache.logging.log4j</groupId>
            <artifactId>log4j-slf4j-impl</artifactId>
        </dependency>
        <dependency>
            <groupId>org.apache.logging.log4j</groupId>
            <artifactId>log4j-core</artifactId>
        </dependency>
    </dependencies>

    <build>
        <pluginManagement>
            <plugins>
            <plugin>
                <artifactId>maven-surefire-plugin</artifactId>
                <version>${maven-surefire-plugin.version}</version>
                <dependencies>
                    <dependency>
                        <groupId>org.junit.platform</groupId>
                        <artifactId>junit-platform-surefire-provider</artifactId>
                        <version>1.2.0</version>
                    </dependency>
                    <dependency>
                        <groupId>org.junit.jupiter</groupId>
                        <artifactId>junit-jupiter-engine</artifactId>
                        <version>${junit.jupiter.version}</version>
                    </dependency>
                </dependencies>
            </plugin>
            </plugins>
        </pluginManagement>
        <plugins>
            <plugin>
                <groupId>org.apache.maven.plugins</groupId>
                <artifactId>maven-compiler-plugin</artifactId>
                <version>3.7.0</version>
                <configuration>
                    <source>1.8</source>
                    <target>1.8</target>
                    <optimize>true</optimize>
                    <compilerArgs>
                        <arg>-proc:none</arg>
                        <arg>-Xlint:unchecked</arg>
                    </compilerArgs>
                </configuration>
            </plugin>
            <plugin>
                <groupId>org.apache.maven.plugins</groupId>
                <artifactId>maven-release-plugin</artifactId>
                <version>${maven-release-plugin.version}</version>
                <configuration>
                    <autoVersionSubmodules>true</autoVersionSubmodules>
                    <useReleaseProfile>false</useReleaseProfile>
                    <releaseProfiles>release</releaseProfiles>
                    <tagNameFormat>v@{project.version}</tagNameFormat>
                    <goals>deploy</goals>
                </configuration>
            </plugin>
            <plugin>
                <groupId>org.sonatype.plugins</groupId>
                <artifactId>nexus-staging-maven-plugin</artifactId>
                <version>${nexus-staging-maven-plugin.version}</version>
                <extensions>true</extensions>
                <configuration>
                    <serverId>ossrh</serverId>
                    <nexusUrl>https://oss.sonatype.org/</nexusUrl>
                    <autoReleaseAfterClose>true</autoReleaseAfterClose>
                </configuration>
            </plugin>
            <plugin>
                <groupId>org.apache.maven.plugins</groupId>
                <artifactId>maven-enforcer-plugin</artifactId>
                <version>${maven-enforcer-plugin.version}</version>
                <executions>
                    <execution>
                        <id>enforce</id>
                        <goals>
                            <goal>enforce</goal>
                        </goals>
                        <configuration>
                            <rules>
                                <reactorModuleConvergence>
                                    <message>The reactor is not valid</message>
                                    <ignoreModuleDependencies>true</ignoreModuleDependencies>
                                </reactorModuleConvergence>
                                <dependencyConvergence/>
                            </rules>
                            <fail>true</fail>
                        </configuration>
                    </execution>
                </executions>
            </plugin>
            <plugin>
                <groupId>org.apache.maven.plugins</groupId>
                <artifactId>maven-source-plugin</artifactId>
                <version>${maven-source-plugin.version}</version>
                <executions>
                    <execution>
                        <id>attach-sources</id>
                        <phase>post-integration-test</phase>
                        <goals>
                            <goal>jar-no-fork</goal>
                        </goals>
                    </execution>
                </executions>
            </plugin>
        </plugins>
    </build>
    <repositories>
        <repository>
            <snapshots>
                <enabled>false</enabled>
            </snapshots>
            <id>oss.jfrog</id>
            <name>jfrog</name>
            <url>https://oss.jfrog.org/libs-release</url>
        </repository>
        <repository>
            <snapshots>
                <enabled>false</enabled>
            </snapshots>
            <id>central</id>
            <name>bintray</name>
            <url>http://jcenter.bintray.com</url>
        </repository>
    </repositories>

    <pluginRepositories>
        <pluginRepository>
            <snapshots>
                <enabled>false</enabled>
            </snapshots>
            <id>oss.jfrog</id>
            <name>plugins-release</name>
            <url>https://oss.jfrog.org/artifactory/plugins-release</url>
        </pluginRepository>
        <pluginRepository>
            <snapshots>
                <enabled>false</enabled>
            </snapshots>
            <id>central</id>
            <name>bintray-plugins</name>
            <url>http://jcenter.bintray.com</url>
        </pluginRepository>
    </pluginRepositories>

    <profiles>
        <profile>
            <id>release</id>
            <build>
                <plugins>
                    <plugin>
                        <groupId>org.apache.maven.plugins</groupId>
                        <artifactId>maven-gpg-plugin</artifactId>
                        <version>${maven-gpg-plugin.version}</version>
                        <executions>
                            <execution>
                                <id>sign-artifacts</id>
                                <goals>
                                    <goal>sign</goal>
                                </goals>
                            </execution>
                        </executions>
                    </plugin>
                    <plugin>
                        <groupId>org.apache.maven.plugins</groupId>
                        <artifactId>maven-source-plugin</artifactId>
                        <version>${maven-source-plugin.version}</version>
                        <executions>
                            <execution>
                                <id>attach-sources</id>
                                <phase>post-integration-test</phase>
                                <goals>
                                    <goal>jar-no-fork</goal>
                                </goals>
                            </execution>
                        </executions>
                    </plugin>
                    <plugin>
                        <groupId>org.apache.maven.plugins</groupId>
                        <artifactId>maven-javadoc-plugin</artifactId>
                        <version>${maven-javadoc-plugin.version}</version>
                        <executions>
                            <execution>
                                <id>attach-javadocs</id>
                                <phase>post-integration-test</phase>
                                <goals>
                                    <goal>jar</goal>
                                </goals>
                                <configuration>
                                    <additionalparam>-Xdoclint:none</additionalparam>
                                </configuration>
                            </execution>
                        </executions>
                    </plugin>
                </plugins>
            </build>
        </profile>
    </profiles>

</project><|MERGE_RESOLUTION|>--- conflicted
+++ resolved
@@ -2,18 +2,11 @@
 <project xmlns="http://maven.apache.org/POM/4.0.0" xmlns:xsi="http://www.w3.org/2001/XMLSchema-instance"
          xsi:schemaLocation="http://maven.apache.org/POM/4.0.0 http://maven.apache.org/maven-v4_0_0.xsd">
     <modelVersion>4.0.0</modelVersion>
-
-<<<<<<< HEAD
     <groupId>io.scalecube</groupId>
     <artifactId>scalecube-services-parent</artifactId>
-    <version>2.0.19-SNAPSHOT</version>
+    <version>2.0.23-SNAPSHOT</version>
     <packaging>pom</packaging>
-=======
-  <groupId>io.scalecube</groupId>
-  <artifactId>scalecube-services-parent</artifactId>
-  <version>2.0.23-SNAPSHOT</version>
-  <packaging>pom</packaging>
->>>>>>> 540a7618
+
 
     <name>ScaleCube</name>
     <description>
