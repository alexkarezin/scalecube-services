--- conflicted
+++ resolved
@@ -34,11 +34,7 @@
     // Construct a ScaleCube node which joins the cluster hosting the Greeting Service
     Microservices microservices =
         Microservices.builder()
-<<<<<<< HEAD
-            .seeds(seed.address())
-=======
             .discovery(options -> options.seeds(seed.discovery().address()))
->>>>>>> 109ed4aa
             .services(new GreetingServiceImpl())
             .startAwait();
 
