package io.scalecube.services.discovery;

import io.scalecube.cluster.Cluster;
import io.scalecube.cluster.ClusterConfig;
import io.scalecube.cluster.ClusterConfig.Builder;
import io.scalecube.cluster.Member;
import io.scalecube.cluster.membership.MembershipEvent;
import io.scalecube.services.ServiceEndpoint;
import io.scalecube.services.discovery.api.ServiceDiscovery;
import io.scalecube.services.discovery.api.ServiceDiscoveryConfig;
import io.scalecube.services.discovery.api.ServiceDiscoveryEvent;
import io.scalecube.services.registry.api.ServiceRegistry;
import io.scalecube.services.transport.api.Address;
import java.util.Arrays;
import java.util.Map;
import java.util.Map.Entry;
import java.util.Objects;
import java.util.Optional;
import java.util.stream.Collectors;
import org.slf4j.Logger;
import org.slf4j.LoggerFactory;
import reactor.core.publisher.DirectProcessor;
import reactor.core.publisher.Flux;
import reactor.core.publisher.FluxSink;
import reactor.core.publisher.Mono;

public class ScalecubeServiceDiscovery implements ServiceDiscovery {

  private static final Logger LOGGER = LoggerFactory.getLogger(ServiceDiscovery.class);

  public static final String SERVICE_METADATA = "service";

  private ServiceRegistry serviceRegistry;
  private Cluster cluster;
  private ServiceEndpoint endpoint;

  private final DirectProcessor<ServiceDiscoveryEvent> subject = DirectProcessor.create();
  private final FluxSink<ServiceDiscoveryEvent> sink = subject.serialize().sink();

  @Override
  public Address address() {
    io.scalecube.transport.Address address = cluster.address();
    return Address.create(address.host(), address.port());
  }

  @Override
  public ServiceEndpoint endpoint() {
    return this.endpoint;
  }

  @Override
  public Mono<ServiceDiscovery> start(ServiceDiscoveryConfig config) {
<<<<<<< HEAD
    this.serviceRegistry = config.serviceRegistry();
    this.endpoint = config.endpoint();

    ClusterConfig clusterConfig =
        clusterConfigBuilder(config)
            .addMetadata(
                this.serviceRegistry
                    .listServiceEndpoints()
                    .stream()
                    .collect(
                        Collectors.toMap(
                            ClusterMetadataDecoder::encodeMetadata, service -> SERVICE_METADATA)))
            .build();

    LOGGER.info("Start scalecube service discovery with config: {}", clusterConfig);

    return Cluster.join(clusterConfig)
        .doOnSuccess(cluster -> init(this.cluster = cluster))
        .thenReturn(this);
=======
    return Mono.defer(
        () -> {
          this.serviceRegistry = config.serviceRegistry();
          this.endpoint = config.endpoint();

          ClusterConfig clusterConfig =
              clusterConfigBuilder(config).addMetadata(getMetadata()).build();

          LOGGER.info("Start scalecube service discovery with config: {}", clusterConfig);

          return Cluster.join(clusterConfig)
              .doOnSuccess(cluster -> this.cluster = cluster)
              .doOnSuccess(this::listen)
              .thenReturn(this);
        });
  }

  private Map<String, String> getMetadata() {
    return serviceRegistry
        .listServiceEndpoints()
        .stream()
        .collect(
            Collectors.toMap(ClusterMetadataDecoder::encodeMetadata, service -> SERVICE_METADATA));
  }

  private void listen(Cluster cluster) {
    cluster.listenMembership().subscribe(this::onMemberEvent);
>>>>>>> 72fb0a09
  }

  @Override
  public Flux<ServiceDiscoveryEvent> listen() {
    return Flux.defer(
        () ->
            Flux.fromIterable(serviceRegistry.listServiceEndpoints())
                .map(ServiceDiscoveryEvent::registered)
                .concatWith(subject));
  }

  @Override
  public Mono<Void> shutdown() {
    return Mono.defer(
        () -> {
          sink.complete();
          return Optional.ofNullable(cluster).map(Cluster::shutdown).orElse(Mono.empty());
        });
  }

  private ClusterConfig.Builder clusterConfigBuilder(ServiceDiscoveryConfig config) {
    Builder builder = ClusterConfig.builder();
    if (config.seeds() != null) {
      builder.seedMembers(
          Arrays.stream(config.seeds())
              .map(address -> io.scalecube.transport.Address.create(address.host(), address.port()))
              .toArray(io.scalecube.transport.Address[]::new));
    }
    if (config.port() != null) {
      builder.port(config.port());
    }
    if (config.tags() != null) {
      builder.metadata(config.tags());
    }
    if (config.memberHost() != null) {
      builder.memberHost(config.memberHost());
    }
    if (config.memberPort() != null) {
      builder.memberPort(config.memberPort());
    }
    return builder;
  }

  private void onMemberEvent(MembershipEvent event) {
    Member member = event.member();
    member
        .metadata()
        .entrySet()
        .stream()
        .filter(entry -> SERVICE_METADATA.equals(entry.getValue()))
        .map(Entry::getKey)
        .map(ClusterMetadataDecoder::decodeMetadata)
        .filter(Objects::nonNull)
        .forEach(
            serviceEndpoint -> {
              // Register services
              if (event.isAdded()) {
                if (serviceRegistry.registerService(serviceEndpoint)) {
                  LOGGER.info(
                      "ServiceEndpoint was ADDED since new Member has joined the cluster {} : {}",
                      member,
                      serviceEndpoint);
                  ServiceDiscoveryEvent discoveryEvent =
                      ServiceDiscoveryEvent.registered(serviceEndpoint);
                  LOGGER.info("Publish services registered: {}", discoveryEvent);
                  sink.next(discoveryEvent);
                }
              }
              // Unregister services
              if (event.isRemoved()) {
                if (serviceRegistry.unregisterService(serviceEndpoint.id()) != null) {
                  LOGGER.info(
                      "ServiceEndpoint was REMOVED since Member have left the cluster {} : {}",
                      member,
                      serviceEndpoint);

                  ServiceDiscoveryEvent discoveryEvent =
                      ServiceDiscoveryEvent.unregistered(serviceEndpoint);
                  LOGGER.info("Publish services unregistered: {}", discoveryEvent);
                  sink.next(discoveryEvent);
                }
              }
            });
  }
}<|MERGE_RESOLUTION|>--- conflicted
+++ resolved
@@ -50,27 +50,6 @@
 
   @Override
   public Mono<ServiceDiscovery> start(ServiceDiscoveryConfig config) {
-<<<<<<< HEAD
-    this.serviceRegistry = config.serviceRegistry();
-    this.endpoint = config.endpoint();
-
-    ClusterConfig clusterConfig =
-        clusterConfigBuilder(config)
-            .addMetadata(
-                this.serviceRegistry
-                    .listServiceEndpoints()
-                    .stream()
-                    .collect(
-                        Collectors.toMap(
-                            ClusterMetadataDecoder::encodeMetadata, service -> SERVICE_METADATA)))
-            .build();
-
-    LOGGER.info("Start scalecube service discovery with config: {}", clusterConfig);
-
-    return Cluster.join(clusterConfig)
-        .doOnSuccess(cluster -> init(this.cluster = cluster))
-        .thenReturn(this);
-=======
     return Mono.defer(
         () -> {
           this.serviceRegistry = config.serviceRegistry();
@@ -98,7 +77,6 @@
 
   private void listen(Cluster cluster) {
     cluster.listenMembership().subscribe(this::onMemberEvent);
->>>>>>> 72fb0a09
   }
 
   @Override
