--- conflicted
+++ resolved
@@ -1,9 +1,4 @@
 <?xml version="1.0" encoding="UTF-8"?>
-<<<<<<< HEAD
-<project xmlns:xsi="http://www.w3.org/2001/XMLSchema-instance"
-  xmlns="http://maven.apache.org/POM/4.0.0"
-  xsi:schemaLocation="http://maven.apache.org/POM/4.0.0 http://maven.apache.org/xsd/maven-4.0.0.xsd">
-=======
 <project xmlns="http://maven.apache.org/POM/4.0.0" xmlns:xsi="http://www.w3.org/2001/XMLSchema-instance" xsi:schemaLocation="http://maven.apache.org/POM/4.0.0 http://maven.apache.org/xsd/maven-4.0.0.xsd">
   <parent>
     <artifactId>scalecube-services-examples-parent</artifactId>
@@ -12,8 +7,41 @@
   </parent>
   <modelVersion>4.0.0</modelVersion>
 
->>>>>>> 999f4393
   <artifactId>scalecube-services-examples-runner</artifactId>
+
+  <properties>
+    <extratags>${env.TRAVIS_COMMIT}</extratags>
+    <mainClass>io.scalecube.services.examples.ExamplesRunner</mainClass>
+  </properties>
+
+  <dependencies>
+    <dependency>
+      <groupId>io.scalecube</groupId>
+      <artifactId>scalecube-services-examples</artifactId>
+      <version>${project.version}</version>
+    </dependency>
+    <dependency>
+      <groupId>io.scalecube</groupId>
+      <artifactId>config</artifactId>
+    </dependency>
+    <dependency>
+      <groupId>org.slf4j</groupId>
+      <artifactId>slf4j-api</artifactId>
+    </dependency>
+    <dependency>
+      <groupId>org.apache.logging.log4j</groupId>
+      <artifactId>log4j-slf4j-impl</artifactId>
+    </dependency>
+    <dependency>
+      <groupId>org.apache.logging.log4j</groupId>
+      <artifactId>log4j-core</artifactId>
+    </dependency>
+    <dependency>
+      <groupId>com.lmax</groupId>
+      <artifactId>disruptor</artifactId>
+    </dependency>
+  </dependencies>
+
   <build>
     <plugins>
       <plugin>
@@ -26,51 +54,10 @@
         </configuration>
       </plugin>
       <plugin>
+        <groupId>com.spotify</groupId>
         <artifactId>dockerfile-maven-plugin</artifactId>
-        <groupId>com.spotify</groupId>
       </plugin>
     </plugins>
   </build>
 
-  <dependencies>
-    <dependency>
-      <artifactId>scalecube-services-examples</artifactId>
-      <groupId>io.scalecube</groupId>
-      <version>${project.version}</version>
-    </dependency>
-    <dependency>
-      <artifactId>config</artifactId>
-      <groupId>io.scalecube</groupId>
-    </dependency>
-    <dependency>
-      <artifactId>slf4j-api</artifactId>
-      <groupId>org.slf4j</groupId>
-    </dependency>
-    <dependency>
-      <artifactId>log4j-slf4j-impl</artifactId>
-      <groupId>org.apache.logging.log4j</groupId>
-    </dependency>
-    <dependency>
-      <artifactId>log4j-core</artifactId>
-      <groupId>org.apache.logging.log4j</groupId>
-    </dependency>
-    <dependency>
-      <artifactId>disruptor</artifactId>
-      <groupId>com.lmax</groupId>
-    </dependency>
-  </dependencies>
-
-  <modelVersion>4.0.0</modelVersion>
-
-  <parent>
-    <artifactId>scalecube-services-examples-parent</artifactId>
-    <groupId>io.scalecube</groupId>
-    <version>2.7.2-SNAPSHOT</version>
-  </parent>
-
-  <properties>
-    <extratags>${env.TRAVIS_COMMIT}</extratags>
-    <mainClass>io.scalecube.services.examples.ExamplesRunner</mainClass>
-  </properties>
-
 </project>