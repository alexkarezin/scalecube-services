package io.scalecube.services;

import com.codahale.metrics.MetricRegistry;
import io.scalecube.net.Address;
import io.scalecube.services.auth.Authenticator;
import io.scalecube.services.discovery.api.ServiceDiscovery;
import io.scalecube.services.discovery.api.ServiceDiscoveryEvent;
import io.scalecube.services.exceptions.DefaultErrorMapper;
import io.scalecube.services.exceptions.ServiceProviderErrorMapper;
import io.scalecube.services.gateway.Gateway;
import io.scalecube.services.gateway.GatewayOptions;
import io.scalecube.services.methods.MethodInfo;
import io.scalecube.services.methods.ServiceMethodInvoker;
import io.scalecube.services.methods.ServiceMethodRegistry;
import io.scalecube.services.methods.ServiceMethodRegistryImpl;
import io.scalecube.services.metrics.Metrics;
import io.scalecube.services.registry.ServiceRegistryImpl;
import io.scalecube.services.registry.api.ServiceRegistry;
import io.scalecube.services.routing.RoundRobinServiceRouter;
import io.scalecube.services.routing.Routers;
import io.scalecube.services.transport.api.ClientTransport;
import io.scalecube.services.transport.api.DataCodec;
import io.scalecube.services.transport.api.ServerTransport;
import io.scalecube.services.transport.api.ServiceMessageDataDecoder;
import io.scalecube.services.transport.api.ServiceTransport;
import java.lang.management.ManagementFactory;
import java.util.ArrayList;
import java.util.Arrays;
import java.util.HashMap;
import java.util.List;
import java.util.Map;
import java.util.Optional;
import java.util.StringJoiner;
import java.util.UUID;
import java.util.concurrent.CopyOnWriteArrayList;
import java.util.function.Function;
import java.util.function.Supplier;
import java.util.stream.Collectors;
import javax.management.MBeanServer;
import javax.management.ObjectName;
import javax.management.StandardMBean;
import org.slf4j.Logger;
import org.slf4j.LoggerFactory;
import reactor.core.Disposable;
import reactor.core.publisher.Flux;
import reactor.core.publisher.Mono;
import reactor.core.publisher.MonoProcessor;
import reactor.core.scheduler.Scheduler;
import reactor.core.scheduler.Schedulers;
import sun.misc.Signal;
import sun.misc.SignalHandler;

/**
 * The ScaleCube-Services module enables to provision and consuming microservices in a cluster.
 * ScaleCube-Services provides Reactive application development platform for building distributed
 * applications Using microservices and fast data on a message-driven runtime that scales
 * transparently on multi-core, multi-process and/or multi-machines Most microservices frameworks
 * focus on making it easy to build individual microservices. ScaleCube allows developers to run a
 * whole system of microservices from a single command. removing most of the boilerplate code,
 * ScaleCube-Services focuses development on the essence of the service and makes it easy to create
 * explicit and typed protocols that compose. True isolation is achieved through shared-nothing
 * design. This means the services in ScaleCube are autonomous, loosely coupled and mobile (location
 * transparent)—necessary requirements for resilance and elasticity ScaleCube services requires
 * developers only to two simple Annotations declaring a Service but not regards how you build the
 * service component itself. the Service component is simply java class that implements the service
 * Interface and ScaleCube take care for the rest of the magic. it derived and influenced by Actor
 * model and reactive and streaming patters but does not force application developers to it.
 * ScaleCube-Services is not yet-anther RPC system in the sense its is cluster aware to provide:
 *
 * <ul>
 *   <li>location transparency and discovery of service instances.
 *   <li>fault tolerance using gossip and failure detection.
 *   <li>share nothing - fully distributed and decentralized architecture.
 *   <li>Provides fluent, java 8 lambda apis.
 *   <li>Embeddable and lightweight.
 *   <li>utilizes completable futures but primitives and messages can be used as well completable
 *       futures gives the advantage of composing and chaining service calls and service results.
 *   <li>low latency
 *   <li>supports routing extensible strategies when selecting service end-points
 * </ul>
 *
 * <b>basic usage example:</b>
 *
 * <pre>{@code
 * // Define a service interface and implement it:
 * &#64; Service
 * public interface GreetingService {
 *      &#64; ServiceMethod
 *      Mono<String> sayHello(String string);
 *  }
 *
 *  public class GreetingServiceImpl implements GreetingService {
 *    &#64; Override
 *    public Mono<String> sayHello(String name) {
 *      return Mono.just("hello to: " + name);
 *    }
 *  }
 *
 *  // Build a microservices cluster instance:
 *  Microservices microservices = Microservices.builder()
 *       // Introduce GreetingServiceImpl pojo as a micro-service:
 *      .services(new GreetingServiceImpl())
 *      .startAwait();
 *
 *  // Create microservice proxy to GreetingService.class interface:
 *  GreetingService service = microservices.call()
 *      .api(GreetingService.class);
 *
 *  // Invoke the greeting service async:
 *  service.sayHello("joe").subscribe(resp->{
 *    // handle response
 *  });
 *
 * }</pre>
 */
<<<<<<< HEAD
public class Microservices implements IMicroservices {
=======
public final class Microservices {
>>>>>>> cc77b67b

  public static final Logger LOGGER = LoggerFactory.getLogger(Microservices.class);

  private final String id = generateId();
  private final Metrics metrics;
  private final Map<String, String> tags;
  private final List<ServiceProvider> serviceProviders;
  private final ServiceRegistry serviceRegistry;
  private final ServiceMethodRegistry methodRegistry;
  private final Authenticator<?> authenticator;
  private final ServiceTransportBootstrap transportBootstrap;
  private final GatewayBootstrap gatewayBootstrap;
  private final ServiceDiscoveryBootstrap discoveryBootstrap;
  private final ServiceProviderErrorMapper errorMapper;
  private final ServiceMessageDataDecoder dataDecoder;
  private final MonoProcessor<Void> shutdown = MonoProcessor.create();
  private final MonoProcessor<Void> onShutdown = MonoProcessor.create();

  private Microservices(Builder builder) {
    this.metrics = builder.metrics;
    this.tags = new HashMap<>(builder.tags);
    this.serviceProviders = new ArrayList<>(builder.serviceProviders);
    this.serviceRegistry = builder.serviceRegistry;
    this.methodRegistry = builder.methodRegistry;
    this.authenticator = builder.authenticator;
    this.gatewayBootstrap = builder.gatewayBootstrap;
    this.discoveryBootstrap = builder.discoveryBootstrap;
    this.transportBootstrap = builder.transportBootstrap;
    this.errorMapper = builder.errorMapper;
    this.dataDecoder = builder.dataDecoder;

    // Setup cleanup
    shutdown
        .then(doShutdown())
        .doFinally(s -> onShutdown.onComplete())
        .subscribe(
            null, ex -> LOGGER.warn("[{}][doShutdown] Exception occurred: {}", id, ex.toString()));
  }

  public static Builder builder() {
    return new Builder();
  }

  public String id() {
    return this.id;
  }

  private static String generateId() {
    return Long.toHexString(UUID.randomUUID().getMostSignificantBits() & Long.MAX_VALUE);
  }

  @Override
  public String toString() {
    return "Microservices@" + id;
  }

  private Mono<Microservices> start() {
    LOGGER.info("[{}][start] Starting", id);

    // Create bootstrap scheduler
    Scheduler scheduler = Schedulers.newSingle(toString(), true);

    return transportBootstrap
        .start(this)
        .publishOn(scheduler)
        .flatMap(
            input -> {
              final ServiceCall call = call();
              final Address serviceAddress = input.address;

              final ServiceEndpoint.Builder serviceEndpointBuilder =
                  ServiceEndpoint.builder()
                      .id(id)
                      .address(serviceAddress)
                      .contentTypes(DataCodec.getAllContentTypes())
                      .tags(tags);

              // invoke service providers and register services
              List<Object> serviceInstances =
                  serviceProviders.stream()
                      .flatMap(serviceProvider -> serviceProvider.provide(call).stream())
                      .peek(this::registerInMethodRegistry)
                      .peek(
                          serviceInfo ->
                              serviceEndpointBuilder.appendServiceRegistrations(
                                  ServiceScanner.scanServiceInfo(serviceInfo)))
                      .map(ServiceInfo::serviceInstance)
                      .collect(Collectors.toList());

              return discoveryBootstrap
                  .createInstance(serviceEndpointBuilder.build())
                  .publishOn(scheduler)
                  .then(startGateway(call))
                  .publishOn(scheduler)
                  .then(Mono.fromCallable(() -> Injector.inject(this, serviceInstances)))
                  .then(Mono.fromCallable(() -> JmxMonitorMBean.start(this)))
                  .then(discoveryBootstrap.startListen(this))
                  .publishOn(scheduler)
                  .thenReturn(this);
            })
        .onErrorResume(
            ex -> {
              // return original error then shutdown
              return Mono.whenDelayError(Mono.error(ex), shutdown()).cast(Microservices.class);
            })
        .doOnSuccess(m -> listenJvmShutdown())
        .doOnSuccess(m -> LOGGER.info("[{}][start] Started", id))
        .doOnTerminate(scheduler::dispose);
  }

  private void registerInMethodRegistry(ServiceInfo serviceInfo) {
    methodRegistry.registerService(
        ServiceInfo.from(serviceInfo)
            .errorMapper(Optional.ofNullable(serviceInfo.errorMapper()).orElse(errorMapper))
            .dataDecoder(Optional.ofNullable(serviceInfo.dataDecoder()).orElse(dataDecoder))
            .authenticator(Optional.ofNullable(serviceInfo.authenticator()).orElse(authenticator))
            .build());
  }

  private Mono<GatewayBootstrap> startGateway(ServiceCall call) {
    return gatewayBootstrap.start(this, new GatewayOptions().call(call).metrics(metrics));
  }

  public Metrics metrics() {
    return this.metrics;
  }

  @Override
  public Address serviceAddress() {
    return transportBootstrap.address;
  }

  /**
   * Creates new instance {@code ServiceCall}.
   *
   * @return new {@code ServiceCall} instance.
   */
  @Override
  public ServiceCall call() {
    return new ServiceCall()
        .transport(transportBootstrap.clientTransport)
        .serviceRegistry(serviceRegistry)
        .methodRegistry(methodRegistry)
        .router(Routers.getRouter(RoundRobinServiceRouter.class));
  }

  public List<Gateway> gateways() {
    return gatewayBootstrap.gateways();
  }

  public Gateway gateway(String id) {
    return gatewayBootstrap.gateway(id);
  }

  @Override
  public ServiceDiscovery discovery() {
    return discoveryBootstrap.discovery;
  }

  /**
   * Shutdown instance and clear resources.
   *
   * @return result of shutdown
   */
  public Mono<Void> shutdown() {
    return Mono.fromRunnable(shutdown::onComplete).then(onShutdown);
  }

  /**
   * Returns signal of when shutdown was completed.
   *
   * @return signal of when shutdown completed
   */
  public Mono<Void> onShutdown() {
    return onShutdown;
  }

  private void listenJvmShutdown() {
    SignalHandler handler = signal -> shutdown.onComplete();
    Signal.handle(new Signal("TERM"), handler);
    Signal.handle(new Signal("INT"), handler);
  }

  private Mono<Void> doShutdown() {
    return Mono.defer(
        () -> {
          LOGGER.info("[{}][doShutdown] Shutting down", id);
          return Mono.whenDelayError(
                  processBeforeDestroy(),
                  discoveryBootstrap.shutdown(),
                  gatewayBootstrap.shutdown(),
                  transportBootstrap.shutdown())
              .doOnSuccess(s -> LOGGER.info("[{}][doShutdown] Shutdown", id));
        });
  }

  private Mono<Void> processBeforeDestroy() {
    return Mono.whenDelayError(
        methodRegistry.listServices().stream()
            .map(ServiceInfo::serviceInstance)
            .map(s -> Mono.fromRunnable(() -> Injector.processBeforeDestroy(this, s)))
            .collect(Collectors.toList()));
  }

  public static final class Builder {

    private Metrics metrics;
    private Map<String, String> tags = new HashMap<>();
    private List<ServiceProvider> serviceProviders = new ArrayList<>();
    private ServiceRegistry serviceRegistry = new ServiceRegistryImpl();
    private ServiceMethodRegistry methodRegistry = new ServiceMethodRegistryImpl();
    private Authenticator<?> authenticator = null;
    private ServiceDiscoveryBootstrap discoveryBootstrap = new ServiceDiscoveryBootstrap();
    private ServiceTransportBootstrap transportBootstrap = new ServiceTransportBootstrap();
    private GatewayBootstrap gatewayBootstrap = new GatewayBootstrap();
    private ServiceProviderErrorMapper errorMapper = DefaultErrorMapper.INSTANCE;
    private ServiceMessageDataDecoder dataDecoder =
        Optional.ofNullable(ServiceMessageDataDecoder.INSTANCE)
            .orElse((message, dataType) -> message);

    public Mono<Microservices> start() {
      return Mono.defer(() -> new Microservices(this).start());
    }

    public Microservices startAwait() {
      return start().block();
    }

    public Builder services(ServiceInfo... services) {
      serviceProviders.add(call -> Arrays.stream(services).collect(Collectors.toList()));
      return this;
    }

    /**
     * Adds service instance to microservice.
     *
     * @param services service instance.
     * @return builder
     */
    public Builder services(Object... services) {
      serviceProviders.add(
          call ->
              Arrays.stream(services)
                  .map(
                      s ->
                          s instanceof ServiceInfo
                              ? (ServiceInfo) s
                              : ServiceInfo.fromServiceInstance(s).build())
                  .collect(Collectors.toList()));
      return this;
    }

    public Builder services(ServiceProvider serviceProvider) {
      serviceProviders.add(serviceProvider);
      return this;
    }

    public Builder serviceRegistry(ServiceRegistry serviceRegistry) {
      this.serviceRegistry = serviceRegistry;
      return this;
    }

    public Builder methodRegistry(ServiceMethodRegistry methodRegistry) {
      this.methodRegistry = methodRegistry;
      return this;
    }

    public Builder authenticator(Authenticator<?> authenticator) {
      this.authenticator = authenticator;
      return this;
    }

    public Builder discovery(Function<ServiceEndpoint, ServiceDiscovery> factory) {
      this.discoveryBootstrap = new ServiceDiscoveryBootstrap(factory);
      return this;
    }

    public Builder transport(Supplier<ServiceTransport> supplier) {
      this.transportBootstrap = new ServiceTransportBootstrap(supplier);
      return this;
    }

    public Builder metrics(MetricRegistry metrics) {
      this.metrics = new Metrics(metrics);
      return this;
    }

    public Builder tags(Map<String, String> tags) {
      this.tags = tags;
      return this;
    }

    public Builder gateway(Function<GatewayOptions, Gateway> factory) {
      gatewayBootstrap.addFactory(factory);
      return this;
    }

    public Builder defaultErrorMapper(ServiceProviderErrorMapper errorMapper) {
      this.errorMapper = errorMapper;
      return this;
    }

    public Builder defaultDataDecoder(ServiceMessageDataDecoder dataDecoder) {
      this.dataDecoder = dataDecoder;
      return this;
    }
  }

  public static class ServiceDiscoveryBootstrap {

    public static final Function<ServiceEndpoint, ServiceDiscovery> NULL_FACTORY = i -> null;

    private final Function<ServiceEndpoint, ServiceDiscovery> factory;

    private ServiceDiscovery discovery;
    private Disposable disposable;

    private ServiceDiscoveryBootstrap() {
      this(NULL_FACTORY);
    }

    private ServiceDiscoveryBootstrap(Function<ServiceEndpoint, ServiceDiscovery> factory) {
      this.factory = factory;
    }

    private Mono<ServiceDiscovery> createInstance(ServiceEndpoint serviceEndpoint) {
      return factory == NULL_FACTORY
          ? Mono.empty()
          : Mono.defer(() -> Mono.just(discovery = factory.apply(serviceEndpoint)));
    }

    private Mono<ServiceDiscovery> startListen(Microservices microservices) {
      return Mono.defer(
          () -> {
            if (discovery == null) {
              LOGGER.info("[{}] ServiceDiscovery not set", microservices.id());
              return Mono.empty();
            }

            disposable =
                discovery
                    .listenDiscovery()
                    .subscribe(event -> onDiscoveryEvent(microservices, event));

            return discovery
                .start()
                .doOnSuccess(discovery -> this.discovery = discovery)
                .doOnSubscribe(
                    s -> LOGGER.info("[{}][serviceDiscovery][start] Starting", microservices.id()))
                .doOnSuccess(
                    discovery ->
                        LOGGER.info(
                            "[{}][serviceDiscovery][start] Started, address: {}",
                            microservices.id(),
                            discovery.address()))
                .doOnError(
                    ex ->
                        LOGGER.error(
                            "[{}][serviceDiscovery][start] Exception occurred: {}",
                            microservices.id(),
                            ex.toString()));
          });
    }

    private void onDiscoveryEvent(Microservices microservices, ServiceDiscoveryEvent event) {
      if (event.isEndpointAdded()) {
        microservices.serviceRegistry.registerService(event.serviceEndpoint());
      }
      if (event.isEndpointLeaving() || event.isEndpointRemoved()) {
        microservices.serviceRegistry.unregisterService(event.serviceEndpoint().id());
      }
    }

    private Mono<Void> shutdown() {
      return Mono.defer(
          () -> {
            if (disposable != null) {
              disposable.dispose();
            }
            return discovery != null ? discovery.shutdown() : Mono.empty();
          });
    }
  }

  private static class GatewayBootstrap {

    private final List<Function<GatewayOptions, Gateway>> factories = new ArrayList<>();
    private final List<Gateway> gateways = new CopyOnWriteArrayList<>();

    private GatewayBootstrap addFactory(Function<GatewayOptions, Gateway> factory) {
      this.factories.add(factory);
      return this;
    }

    private Mono<GatewayBootstrap> start(Microservices microservices, GatewayOptions options) {
      return Flux.fromIterable(factories)
          .flatMap(
              factory -> {
                Gateway gateway = factory.apply(options);
                return gateway
                    .start()
                    .doOnSuccess(gateways::add)
                    .doOnSubscribe(
                        s ->
                            LOGGER.info(
                                "[{}][gateway][{}][start] Starting",
                                microservices.id(),
                                gateway.id()))
                    .doOnSuccess(
                        gateway1 ->
                            LOGGER.info(
                                "[{}][gateway][{}][start] Started, address: {}",
                                microservices.id(),
                                gateway1.id(),
                                gateway1.address()))
                    .doOnError(
                        ex ->
                            LOGGER.error(
                                "[{}][gateway][{}][start] Exception occurred: {}",
                                microservices.id(),
                                gateway.id(),
                                ex.toString()));
              })
          .then(Mono.just(this));
    }

    private Mono<Void> shutdown() {
      return Mono.whenDelayError(gateways.stream().map(Gateway::stop).toArray(Mono[]::new));
    }

    private List<Gateway> gateways() {
      return new ArrayList<>(gateways);
    }

    private Gateway gateway(String id) {
      return gateways.stream()
          .filter(gateway -> gateway.id().equals(id))
          .findFirst()
          .orElseThrow(() -> new IllegalArgumentException("Didn't find gateway by id=" + id));
    }
  }

  public static class ServiceTransportBootstrap {

    public static final Supplier<ServiceTransport> NULL_SUPPLIER = () -> null;
    public static final ServiceTransportBootstrap NULL_INSTANCE = new ServiceTransportBootstrap();
    public static final Address NULL_ADDRESS = Address.create("0.0.0.0", -1);

    private final Supplier<ServiceTransport> supplier;

    private ServiceTransport serviceTransport;
    private ClientTransport clientTransport;
    private ServerTransport serverTransport;
    private Address address = NULL_ADDRESS;

    public ServiceTransportBootstrap() {
      this(NULL_SUPPLIER);
    }

    public ServiceTransportBootstrap(Supplier<ServiceTransport> supplier) {
      this.supplier = supplier;
    }

    private Mono<ServiceTransportBootstrap> start(Microservices microservices) {
      if (supplier == NULL_SUPPLIER || (serviceTransport = supplier.get()) == null) {
        LOGGER.info("[{}] ServiceTransport not set", microservices.id());
        return Mono.just(NULL_INSTANCE);
      }

      return serviceTransport
          .start()
          .doOnSuccess(transport -> serviceTransport = transport)
          .flatMap(
              transport -> serviceTransport.serverTransport().bind(microservices.methodRegistry))
          .doOnSuccess(transport -> serverTransport = transport)
          .map(
              transport -> {
                this.address =
                    Address.create(
                        Address.getLocalIpAddress().getHostAddress(),
                        serverTransport.address().port());
                this.clientTransport = serviceTransport.clientTransport();
                return this;
              })
          .doOnSubscribe(
              s -> LOGGER.info("[{}][serviceTransport][start] Starting", microservices.id()))
          .doOnSuccess(
              transport ->
                  LOGGER.info(
                      "[{}][serviceTransport][start] Started, address: {}",
                      microservices.id(),
                      this.address))
          .doOnError(
              ex ->
                  LOGGER.error(
                      "[{}][serviceTransport][start] Exception occurred: {}",
                      microservices.id(),
                      ex.toString()));
    }

    private Mono<Void> shutdown() {
      return Mono.defer(
          () ->
              Flux.concatDelayError(
                      Optional.ofNullable(serverTransport)
                          .map(ServerTransport::stop)
                          .orElse(Mono.empty()),
                      Optional.ofNullable(serviceTransport)
                          .map(ServiceTransport::stop)
                          .orElse(Mono.empty()))
                  .then());
    }
  }

  @SuppressWarnings("unused")
  public interface MonitorMBean {

    String getServiceEndpoint();

    String getAllServiceEndpoints();

    String getServiceMethodInvokers();

    String getServiceInfos();
  }

  private static class JmxMonitorMBean implements MonitorMBean {

    private final Microservices microservices;

    private static JmxMonitorMBean start(Microservices instance) throws Exception {
      MBeanServer mbeanServer = ManagementFactory.getPlatformMBeanServer();
      JmxMonitorMBean jmxMBean = new JmxMonitorMBean(instance);
      ObjectName objectName = new ObjectName("io.scalecube.services:name=" + instance.toString());
      StandardMBean standardMBean = new StandardMBean(jmxMBean, MonitorMBean.class);
      mbeanServer.registerMBean(standardMBean, objectName);
      return jmxMBean;
    }

    private JmxMonitorMBean(Microservices microservices) {
      this.microservices = microservices;
    }

    @Override
    public String getServiceEndpoint() {
      return String.valueOf(microservices.discovery().serviceEndpoint());
    }

    @Override
    public String getAllServiceEndpoints() {
      return microservices.serviceRegistry.listServiceEndpoints().stream()
          .map(ServiceEndpoint::toString)
          .collect(Collectors.joining(",", "[", "]"));
    }

    @Override
    public String getServiceMethodInvokers() {
      return microservices.methodRegistry.listInvokers().stream()
          .map(JmxMonitorMBean::asString)
          .collect(Collectors.joining(",", "[", "]"));
    }

    @Override
    public String getServiceInfos() {
      return microservices.methodRegistry.listServices().stream()
          .map(JmxMonitorMBean::asString)
          .collect(Collectors.joining(",", "[", "]"));
    }

    private static String asString(ServiceMethodInvoker invoker) {
      return new StringJoiner(", ", ServiceMethodInvoker.class.getSimpleName() + "[", "]")
          .add("methodInfo=" + asString(invoker.methodInfo()))
          .add(
              "serviceMethod="
                  + invoker.service().getClass().getCanonicalName()
                  + "."
                  + invoker.methodInfo().methodName()
                  + "("
                  + invoker.methodInfo().parameterCount()
                  + ")")
          .toString();
    }

    private static String asString(MethodInfo methodInfo) {
      return new StringJoiner(", ", MethodInfo.class.getSimpleName() + "[", "]")
          .add("qualifier=" + methodInfo.qualifier())
          .add("auth=" + methodInfo.isAuth())
          .toString();
    }

    private static String asString(ServiceInfo serviceInfo) {
      return new StringJoiner(", ", ServiceMethodInvoker.class.getSimpleName() + "[", "]")
          .add("serviceInstance=" + serviceInfo.serviceInstance())
          .add("tags=" + serviceInfo.tags())
          .add("authenticator=" + serviceInfo.authenticator())
          .toString();
    }
  }
}<|MERGE_RESOLUTION|>--- conflicted
+++ resolved
@@ -113,11 +113,7 @@
  *
  * }</pre>
  */
-<<<<<<< HEAD
-public class Microservices implements IMicroservices {
-=======
-public final class Microservices {
->>>>>>> cc77b67b
+public final class Microservices implements IMicroservices {
 
   public static final Logger LOGGER = LoggerFactory.getLogger(Microservices.class);
 
