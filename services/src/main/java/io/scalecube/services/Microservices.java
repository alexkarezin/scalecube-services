package io.scalecube.services;

import static io.scalecube.services.discovery.ServiceDiscovery.SERVICE_METADATA;
import static java.util.Objects.requireNonNull;

import io.scalecube.cluster.Cluster;
import io.scalecube.cluster.ClusterConfig;
import io.scalecube.services.ServiceCall.Call;
import io.scalecube.services.discovery.ServiceDiscovery;
import io.scalecube.services.discovery.ServiceScanner;
import io.scalecube.services.metrics.Metrics;
import io.scalecube.services.registry.ServiceRegistryImpl;
import io.scalecube.services.registry.api.ServiceRegistry;
import io.scalecube.services.routing.RoundRobinServiceRouter;
import io.scalecube.services.routing.Router;
import io.scalecube.services.routing.Routers;
import io.scalecube.services.transport.DefaultServiceMessageAcceptor;
import io.scalecube.services.transport.LocalServiceHandlers;
import io.scalecube.services.transport.ServiceTransport;
import io.scalecube.services.transport.client.api.ClientTransport;
import io.scalecube.services.transport.server.api.ServerTransport;
import io.scalecube.transport.Address;
import io.scalecube.transport.Addressing;

import com.codahale.metrics.MetricRegistry;

import java.net.InetSocketAddress;
import java.util.ArrayList;
import java.util.Arrays;
import java.util.Collection;
import java.util.Collections;
import java.util.HashMap;
import java.util.List;
import java.util.Map;
import java.util.stream.Collectors;

import reactor.core.publisher.Mono;

/**
 * The ScaleCube-Services module enables to provision and consuming microservices in a cluster. ScaleCube-Services
 * provides Reactive application development platform for building distributed applications Using microservices and fast
 * data on a message-driven runtime that scales transparently on multi-core, multi-process and/or multi-machines Most
 * microservices frameworks focus on making it easy to build individual microservices. ScaleCube allows developers to
 * run a whole system of microservices from a single command. removing most of the boilerplate code, ScaleCube-Services
 * focuses development on the essence of the service and makes it easy to create explicit and typed protocols that
 * compose. True isolation is achieved through shared-nothing design. This means the services in ScaleCube are
 * autonomous, loosely coupled and mobile (location transparent)—necessary requirements for resilance and elasticity
 * ScaleCube services requires developers only to two simple Annotations declaring a Service but not regards how you
 * build the service component itself. the Service component is simply java class that implements the service Interface
 * and ScaleCube take care for the rest of the magic. it derived and influenced by Actor model and reactive and
 * streaming patters but does not force application developers to it. ScaleCube-Services is not yet-anther RPC system in
 * the sense its is cluster aware to provide:
 * <ul>
 * <li>location transparency and discovery of service instances.</li>
 * <li>fault tolerance using gossip and failure detection.</li>
 * <li>share nothing - fully distributed and decentralized architecture.</li>
 * <li>Provides fluent, java 8 lambda apis.</li>
 * <li>Embeddable and lightweight.</li>
 * <li>utilizes completable futures but primitives and messages can be used as well completable futures gives the
 * advantage of composing and chaining service calls and service results.</li>
 * <li>low latency</li>
 * <li>supports routing extensible strategies when selecting service end-points</li>
 * </ul>
 *
 * <b>basic usage example:</b>
 *
 * <pre>
 * {@code
 *    // Define a service interface and implement it:
 *    &#64; Service
 *    public interface GreetingService {
 *         &#64; ServiceMethod
 *         Mono<String> asyncGreeting(String string);
 *     }
 *
 *     public class GreetingServiceImpl implements GreetingService {
 *       &#64; Override
 *       public Mono<String> asyncGreeting(String name) {
 *         return CompletableFuture.completedFuture(" hello to: " + name);
 *       }
 *     }
 *
 *     // Build a microservices cluster instance:
 *     Microservices microservices = Microservices.builder()
 *          // Introduce GreetingServiceImpl pojo as a micro-service:
 *         .services(new GreetingServiceImpl())
 *         .build();
 *
 *     // Create microservice proxy to GreetingService.class interface:
 *     GreetingService service = microservices.call()
 *         .api(GreetingService.class);
 *
 *     // Invoke the greeting service async:
 *     Mono<String> future = service.sayHello("joe");
 *
 *     // handle completable success or error:
 *     future.whenComplete((result, ex) -> {
 *      if (ex == null) {
 *        // print the greeting:
 *         System.out.println(result);
 *       } else {
 *         // print the greeting:
 *         System.out.println(ex);
 *       }
 *     });
 * }
 * </pre>
 */
public class Microservices {

  private final ServiceRegistry serviceRegistry;
  private final ClientTransport client;
  private final Metrics metrics;
  private final Address serviceAddress;
  private final ServiceDiscovery discovery;
  private final ServerTransport server;
  private final LocalServiceHandlers serviceHandlers;
  private final List<Object> services;
  private final ClusterConfig.Builder clusterConfig;

  private Cluster cluster; // calculated field

  private Microservices(Builder builder) {

    // provision services for service access.
    this.metrics = builder.metrics;
    this.client = builder.client;
    this.server = builder.server;

    this.services = builder.services.stream().map(mapper -> mapper.serviceInstance).collect(Collectors.toList());
    this.serviceHandlers = LocalServiceHandlers.builder()
        .services(builder.services.stream().map(ServiceInfo::service).collect(Collectors.toList())).build();

    InetSocketAddress socketAddress = new InetSocketAddress(Addressing.getLocalIpAddress(), builder.servicePort);
    InetSocketAddress address = server.bindAwait(socketAddress, new DefaultServiceMessageAcceptor(serviceHandlers));
    serviceAddress = Address.create(address.getHostString(), address.getPort());

    serviceRegistry = new ServiceRegistryImpl();

    if (services.size() > 0) {
      // TODO: pass tags as well [sergeyr]
      serviceRegistry.registerService(ServiceScanner.scan(
          builder.services,
          serviceAddress.host(),
          serviceAddress.port(),
          new HashMap<>()));
    }

    discovery = new ServiceDiscovery(serviceRegistry);

    clusterConfig = builder.clusterConfig;
  }

  public Mono<Microservices> start() {
    clusterConfig.addMetadata(serviceRegistry.listServiceEndpoints().stream()
        .collect(Collectors.toMap(ServiceDiscovery::encodeMetadata, service -> SERVICE_METADATA)));
    return Mono.fromFuture(Cluster.join(clusterConfig.build())).map(this::init);
  }

  public Microservices startAwait() {
    return start().block();
  }

  public Metrics metrics() {
    return this.metrics;
  }

  public Collection<Object> services() {
    return services;
  }

  public Collection<ServiceEndpoint> serviceEndpoints() {
    return serviceRegistry.listServiceEndpoints();
  }

  public static final class Builder {

    public int servicePort = 0;
    private List<ServiceInfo> services = new ArrayList<>();
    private ClusterConfig.Builder clusterConfig = ClusterConfig.builder();
    private Metrics metrics;
    private ServerTransport server = ServiceTransport.getTransport().getServerTransport();
    private ClientTransport client = ServiceTransport.getTransport().getClientTransport();

    /**
     * Microservices instance builder.
     *
     * @return Microservices instance.
     */
    public Microservices build() {
      return new Microservices(this);
    }

    public Builder server(ServerTransport server) {
      requireNonNull(server);
      this.server = server;
      return this;
    }

    public Builder client(ClientTransport client) {
      requireNonNull(client);
      this.client = client;
      return this;
    }

    public Builder discoveryPort(int port) {
      this.clusterConfig.port(port);
      return this;
    }

    public Builder servicePort(int port) {
      this.servicePort = port;
      return this;
    }

    public Builder seeds(Address... seeds) {
      requireNonNull(seeds);
      this.clusterConfig.seedMembers(seeds);
      return this;
    }

    public Builder clusterConfig(ClusterConfig.Builder clusterConfig) {
      requireNonNull(clusterConfig);
      this.clusterConfig = clusterConfig;
      return this;
    }

    public Builder metrics(MetricRegistry metrics) {
      requireNonNull(metrics);
      this.metrics = new Metrics(metrics);
      return this;
    }

    public Builder services(Object... services) {
      requireNonNull(services);
      this.services = Arrays.stream(services).map(ServiceInfo::new).collect(Collectors.toList());
      return this;
    }

    public ServiceBuilder service(Object serviceInstance) {
      requireNonNull(serviceInstance);
      return new ServiceBuilder(serviceInstance, this);
    }
  }

  private Microservices init(Cluster cluster) {
    this.cluster = cluster;
    discovery.init(cluster);
    return Reflect.builder(this).inject();
  }

  public static Builder builder() {
    return new Builder();
  }

  public ServiceRegistry serviceRegistry() {
    return serviceRegistry;
  }

  public Address serviceAddress() {
    return this.serviceAddress;
  }

  public Call call() {
<<<<<<< HEAD
    Router router = RouterFactory.getRouter(RoundRobinServiceRouter.class);
    return new ServiceCall(client, serviceHandlers, serviceRegistry).call().metrics(metrics).router(router);
=======
    Router router = Routers.getRouter(RoundRobinServiceRouter.class);
    return new ServiceCall(client, serviceDispatchers, serviceRegistry).call().metrics(metrics).router(router);
>>>>>>> ba8968ae
  }

  public Mono<Void> shutdown() {
    return Mono.when(Mono.fromFuture(cluster.shutdown()), server.stop());
  }

  public Cluster cluster() {
    return cluster;
  }

  public static class ServiceBuilder {
    private final Object serviceInstance;
    private final Map<String, String> tags = new HashMap<>();
    private final Builder that;

    ServiceBuilder(Object serviceInstance, Builder that) {
      this.serviceInstance = serviceInstance;
      this.that = that;
    }

    public ServiceBuilder tag(String key, String value) {
      tags.put(key, value);
      return this;
    }

    public Builder register() {
      that.services.add(new ServiceInfo(serviceInstance, tags));
      return that;
    }
  }

  public static class ServiceInfo {

    private final Object serviceInstance;
    private final Map<String, String> tags;

    ServiceInfo(Object serviceInstance) {
      this(serviceInstance, Collections.emptyMap());
    }

    ServiceInfo(Object serviceInstance, Map<String, String> tags) {
      this.serviceInstance = serviceInstance;
      this.tags = tags;
    }

    public Object service() {
      return serviceInstance;
    }

    public Map<String, String> tags() {
      return tags;
    }
  }
}<|MERGE_RESOLUTION|>--- conflicted
+++ resolved
@@ -262,13 +262,8 @@
   }
 
   public Call call() {
-<<<<<<< HEAD
-    Router router = RouterFactory.getRouter(RoundRobinServiceRouter.class);
+    Router router = Routers.getRouter(RoundRobinServiceRouter.class);
     return new ServiceCall(client, serviceHandlers, serviceRegistry).call().metrics(metrics).router(router);
-=======
-    Router router = Routers.getRouter(RoundRobinServiceRouter.class);
-    return new ServiceCall(client, serviceDispatchers, serviceRegistry).call().metrics(metrics).router(router);
->>>>>>> ba8968ae
   }
 
   public Mono<Void> shutdown() {
