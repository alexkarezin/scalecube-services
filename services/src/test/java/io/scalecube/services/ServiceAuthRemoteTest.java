--- conflicted
+++ resolved
@@ -50,14 +50,9 @@
         return Mono.error(new UnauthorizedException("Authentication failed"));
       };
 
-<<<<<<< HEAD
   private static Scalecube caller;
   private static Scalecube service;
-=======
-  private static Microservices caller;
-  private static Microservices service;
   public static PrincipalMapper<Map<String, String>, UserProfile> principalMapper;
->>>>>>> 324f8c99
 
   @BeforeAll
   static void beforeAll() {
@@ -76,10 +71,7 @@
             .discovery(ServiceAuthRemoteTest::serviceDiscovery)
             .transport(RSocketServiceTransport::new)
             .defaultAuthenticator(authenticator)
-            .services(
-                ServiceInfo.fromServiceInstance(new SecuredServiceImpl())
-                    .principalMapper(principalMapper)
-                    .build())
+            .services(new SecuredServiceImpl())
             .startAwait();
   }
 
