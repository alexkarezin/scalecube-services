--- conflicted
+++ resolved
@@ -56,21 +56,6 @@
   /** clean up. */
   @AfterEach
   public void cleanUp() {
-<<<<<<< HEAD
-    if (gateway != null) {
-      try {
-        gateway.shutdown().block();
-      } catch (Throwable ignore) {
-        // no-op
-      }
-    }
-    if (serviceNode != null) {
-      try {
-        serviceNode.shutdown().block();
-      } catch (Throwable ignore) {
-        // no-op
-      }
-=======
     try {
       Mono.whenDelayError(
               Optional.ofNullable(gateway).map(Microservices::shutdown).orElse(Mono.empty()),
@@ -78,7 +63,6 @@
           .block();
     } catch (Throwable ignore) {
       // no-op
->>>>>>> 999f4393
     }
   }
 
