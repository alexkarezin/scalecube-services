<?xml version="1.0" encoding="UTF-8"?>
<<<<<<< HEAD
<project xmlns:xsi="http://www.w3.org/2001/XMLSchema-instance"
  xmlns="http://maven.apache.org/POM/4.0.0"
  xsi:schemaLocation="http://maven.apache.org/POM/4.0.0 http://maven.apache.org/xsd/maven-4.0.0.xsd">
=======
<project xmlns="http://maven.apache.org/POM/4.0.0" xmlns:xsi="http://www.w3.org/2001/XMLSchema-instance" xsi:schemaLocation="http://maven.apache.org/POM/4.0.0 http://maven.apache.org/xsd/maven-4.0.0.xsd">
  <modelVersion>4.0.0</modelVersion>

  <parent>
    <artifactId>scalecube-services-parent</artifactId>
    <groupId>io.scalecube</groupId>
    <version>2.7.2-SNAPSHOT</version>
  </parent>

>>>>>>> 32ffbde8
  <artifactId>scalecube-services-benchmarks</artifactId>

  <build>
    <plugins>
      <plugin>
        <artifactId>maven-jar-plugin</artifactId>
      </plugin>
      <plugin>
        <artifactId>maven-dependency-plugin</artifactId>
        <configuration>
          <includeScope>runtime</includeScope>
        </configuration>
      </plugin>
      <plugin>
        <artifactId>dockerfile-maven-plugin</artifactId>
        <groupId>com.spotify</groupId>
      </plugin>
    </plugins>
  </build>

  <dependencies>
    <dependency>
      <artifactId>scalecube-services</artifactId>
      <groupId>io.scalecube</groupId>
      <version>${project.version}</version>
    </dependency>

    <dependency>
      <artifactId>scalecube-services-discovery</artifactId>
      <groupId>io.scalecube</groupId>
      <version>${project.version}</version>
    </dependency>

    <dependency>
      <artifactId>scalecube-services-bytebuf-codec</artifactId>
      <groupId>io.scalecube</groupId>
      <version>${project.version}</version>
    </dependency>

    <dependency>
      <artifactId>scalecube-services-transport-rsocket</artifactId>
      <groupId>io.scalecube</groupId>
      <version>${project.version}</version>
    </dependency>

    <dependency>
      <artifactId>scalecube-services-transport-jackson</artifactId>
      <groupId>io.scalecube</groupId>
      <version>${project.version}</version>
    </dependency>
    <dependency>
      <artifactId>scalecube-services-transport-protostuff</artifactId>
      <groupId>io.scalecube</groupId>
      <version>${project.version}</version>
    </dependency>

    <dependency>
      <artifactId>scalecube-benchmarks-api</artifactId>
      <groupId>io.scalecube</groupId>
    </dependency>
    <dependency>
      <artifactId>scalecube-benchmarks-log4j2</artifactId>
      <groupId>io.scalecube</groupId>
    </dependency>

    <dependency>
      <artifactId>metrics-core</artifactId>
      <groupId>io.dropwizard.metrics</groupId>
    </dependency>

    <dependency>
      <artifactId>scalecube-services-examples</artifactId>
      <groupId>io.scalecube</groupId>
      <version>${project.version}</version>
    </dependency>
  </dependencies>

  <modelVersion>4.0.0</modelVersion>

  <parent>
    <artifactId>scalecube-services-parent</artifactId>
    <groupId>io.scalecube</groupId>
    <version>2.7.1-SNAPSHOT</version>
  </parent>

  <properties>
    <extratags>${env.TRAVIS_COMMIT}</extratags>
  </properties>

</project><|MERGE_RESOLUTION|>--- conflicted
+++ resolved
@@ -1,9 +1,4 @@
 <?xml version="1.0" encoding="UTF-8"?>
-<<<<<<< HEAD
-<project xmlns:xsi="http://www.w3.org/2001/XMLSchema-instance"
-  xmlns="http://maven.apache.org/POM/4.0.0"
-  xsi:schemaLocation="http://maven.apache.org/POM/4.0.0 http://maven.apache.org/xsd/maven-4.0.0.xsd">
-=======
 <project xmlns="http://maven.apache.org/POM/4.0.0" xmlns:xsi="http://www.w3.org/2001/XMLSchema-instance" xsi:schemaLocation="http://maven.apache.org/POM/4.0.0 http://maven.apache.org/xsd/maven-4.0.0.xsd">
   <modelVersion>4.0.0</modelVersion>
 
@@ -13,8 +8,68 @@
     <version>2.7.2-SNAPSHOT</version>
   </parent>
 
->>>>>>> 32ffbde8
   <artifactId>scalecube-services-benchmarks</artifactId>
+
+  <properties>
+    <extratags>${env.TRAVIS_COMMIT}</extratags>
+  </properties>
+
+  <dependencies>
+    <dependency>
+      <groupId>io.scalecube</groupId>
+      <artifactId>scalecube-services</artifactId>
+      <version>${project.version}</version>
+    </dependency>
+
+    <dependency>
+      <groupId>io.scalecube</groupId>
+      <artifactId>scalecube-services-discovery</artifactId>
+      <version>${project.version}</version>
+    </dependency>
+
+    <dependency>
+      <groupId>io.scalecube</groupId>
+      <artifactId>scalecube-services-bytebuf-codec</artifactId>
+      <version>${project.version}</version>
+    </dependency>
+
+    <dependency>
+      <groupId>io.scalecube</groupId>
+      <artifactId>scalecube-services-transport-rsocket</artifactId>
+      <version>${project.version}</version>
+    </dependency>
+
+    <dependency>
+      <groupId>io.scalecube</groupId>
+      <artifactId>scalecube-services-transport-jackson</artifactId>
+      <version>${project.version}</version>
+    </dependency>
+    <dependency>
+      <groupId>io.scalecube</groupId>
+      <artifactId>scalecube-services-transport-protostuff</artifactId>
+      <version>${project.version}</version>
+    </dependency>
+
+    <dependency>
+      <groupId>io.scalecube</groupId>
+      <artifactId>scalecube-benchmarks-api</artifactId>
+    </dependency>
+    <dependency>
+      <groupId>io.scalecube</groupId>
+      <artifactId>scalecube-benchmarks-log4j2</artifactId>
+    </dependency>
+
+    <dependency>
+      <groupId>io.dropwizard.metrics</groupId>
+      <artifactId>metrics-core</artifactId>
+    </dependency>
+
+    <dependency>
+      <groupId>io.scalecube</groupId>
+      <artifactId>scalecube-services-examples</artifactId>
+      <version>${project.version}</version>
+    </dependency>
+  </dependencies>
 
   <build>
     <plugins>
@@ -28,79 +83,10 @@
         </configuration>
       </plugin>
       <plugin>
+        <groupId>com.spotify</groupId>
         <artifactId>dockerfile-maven-plugin</artifactId>
-        <groupId>com.spotify</groupId>
       </plugin>
     </plugins>
   </build>
 
-  <dependencies>
-    <dependency>
-      <artifactId>scalecube-services</artifactId>
-      <groupId>io.scalecube</groupId>
-      <version>${project.version}</version>
-    </dependency>
-
-    <dependency>
-      <artifactId>scalecube-services-discovery</artifactId>
-      <groupId>io.scalecube</groupId>
-      <version>${project.version}</version>
-    </dependency>
-
-    <dependency>
-      <artifactId>scalecube-services-bytebuf-codec</artifactId>
-      <groupId>io.scalecube</groupId>
-      <version>${project.version}</version>
-    </dependency>
-
-    <dependency>
-      <artifactId>scalecube-services-transport-rsocket</artifactId>
-      <groupId>io.scalecube</groupId>
-      <version>${project.version}</version>
-    </dependency>
-
-    <dependency>
-      <artifactId>scalecube-services-transport-jackson</artifactId>
-      <groupId>io.scalecube</groupId>
-      <version>${project.version}</version>
-    </dependency>
-    <dependency>
-      <artifactId>scalecube-services-transport-protostuff</artifactId>
-      <groupId>io.scalecube</groupId>
-      <version>${project.version}</version>
-    </dependency>
-
-    <dependency>
-      <artifactId>scalecube-benchmarks-api</artifactId>
-      <groupId>io.scalecube</groupId>
-    </dependency>
-    <dependency>
-      <artifactId>scalecube-benchmarks-log4j2</artifactId>
-      <groupId>io.scalecube</groupId>
-    </dependency>
-
-    <dependency>
-      <artifactId>metrics-core</artifactId>
-      <groupId>io.dropwizard.metrics</groupId>
-    </dependency>
-
-    <dependency>
-      <artifactId>scalecube-services-examples</artifactId>
-      <groupId>io.scalecube</groupId>
-      <version>${project.version}</version>
-    </dependency>
-  </dependencies>
-
-  <modelVersion>4.0.0</modelVersion>
-
-  <parent>
-    <artifactId>scalecube-services-parent</artifactId>
-    <groupId>io.scalecube</groupId>
-    <version>2.7.1-SNAPSHOT</version>
-  </parent>
-
-  <properties>
-    <extratags>${env.TRAVIS_COMMIT}</extratags>
-  </properties>
-
 </project>